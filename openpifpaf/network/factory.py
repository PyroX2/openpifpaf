--- conflicted
+++ resolved
@@ -54,11 +54,7 @@
     'shufflenetv2k20': lambda: basenetworks.ShuffleNetV2K(
         'shufflenetv2k20', [5, 10, 5], [32, 512, 1024, 2048, 2048]),
     'shufflenetv2k25': lambda: basenetworks.ShuffleNetV2K(
-<<<<<<< HEAD
-        'shufflenetv2k25', [6, 14, 5], [32, 512, 1024, 2048, 3072]),
-=======
         'shufflenetv2k25', [6, 13, 6], [42, 640, 1280, 2560, 2560]),
->>>>>>> 8bd9ddb7
     'shufflenetv2k30': lambda: basenetworks.ShuffleNetV2K(
         'shufflenetv2k30', [8, 16, 6], [32, 512, 1024, 2048, 2048]),
     'shufflenetv2k44': lambda: basenetworks.ShuffleNetV2K(
