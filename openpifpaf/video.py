--- conflicted
+++ resolved
@@ -128,15 +128,6 @@
     last_loop = time.perf_counter()
     for (ax, ax_second), (preds, _, meta) in \
             zip(animation.iter(), predictor.dataset(capture)):
-<<<<<<< HEAD
-=======
-        image = visualizer.Base.image()
-        if ax is None and (not args.json_output or args.video_output):
-            ax, ax_second = animation.frame_init(image)
-
-        visualizer.Base.common_ax = ax_second if args.separate_debug_ax else ax
-
->>>>>>> e2777f62
         start_post = time.perf_counter()
         if args.json_output:
             with open(args.json_output, 'a+') as f:
@@ -147,7 +138,7 @@
                 f.write('\n')
         if (not args.json_output or args.video_output) \
            and (args.separate_debug_ax or not args.debug_indices):
-            image = visualizer.Base._image  # pylint: disable=protected-access
+            image = visualizer.Base.image()
             ax.imshow(image)
             annotation_painter.annotations(ax, preds)
         postprocessing_time = time.perf_counter() - start_post
